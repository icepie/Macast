--- conflicted
+++ resolved
@@ -344,15 +344,11 @@
                 '--input-ipc-server={}'.format(self.mpv_sock),
                 '--idle=yes',
                 '--no-terminal',
-<<<<<<< HEAD
                 '--hwdec=yes',
                 '--save-position-on-quit=yes',
                 '--script-opts=osc-timetotal=yes,osc-layout=bottombar,' +
                 'osc-title=${title},osc-showwindowed=yes,' +
                 'osc-seekbarstyle=bar,osc-visibility=auto'
-=======
-                '--hwdec=auto'
->>>>>>> d010974b
             ]
 
             ontop = Setting.get(SettingProperty.PlayerOntop,
